###############################################################################
# Copyright (c) 2018-2019, National Research Foundation (Square Kilometre Array)
#
# Licensed under the BSD 3-Clause License (the "License"); you may not use
# this file except in compliance with the License. You may obtain a copy
# of the License at
#
#   https://opensource.org/licenses/BSD-3-Clause
#
# Unless required by applicable law or agreed to in writing, software
# distributed under the License is distributed on an "AS IS" BASIS,
# WITHOUT WARRANTIES OR CONDITIONS OF ANY KIND, either express or implied.
# See the License for the specific language governing permissions and
# limitations under the License.
###############################################################################

"""Tests for :py:mod:`katdal.dataset`."""

from nose.tools import assert_equal
import numpy as np
from numpy.testing import assert_array_equal, assert_array_almost_equal
from katpoint import Target, Antenna, Timestamp, rad2deg

from katdal.dataset import (_selection_to_list, DataSet, Subarray,
                            DEFAULT_VIRTUAL_SENSORS, parse_url_or_path)
from katdal.sensordata import SensorCache
from katdal.categorical import CategoricalData
from katdal.spectral_window import SpectralWindow


class MinimalDataSet(DataSet):
    """Minimal data set containing a single target track."""
    def __init__(self, target, subarray, spectral_window, timestamps):
        super().__init__(name='test', ref_ant='array')
        num_dumps = len(timestamps)
        num_chans = spectral_window.num_chans
        num_corrprods = len(subarray.corr_products)
        dump_period = timestamps[1] - timestamps[0]

        def constant_sensor(value):
            return CategoricalData([value], [0, num_dumps])

        self.subarrays = [subarray]
        self.spectral_windows = [spectral_window]
        sensors = {}
        for ant in subarray.ants:
            sensors[f'Antennas/{ant.name}/antenna'] = constant_sensor(ant)
            az, el = target.azel(timestamps, ant)
            sensors[f'Antennas/{ant.name}/az'] = az
            sensors[f'Antennas/{ant.name}/el'] = el
        # Extract array reference position as 'array_ant' from last antenna
        array_ant_fields = ['array'] + ant.description.split(',')[1:5]
        array_ant = Antenna(','.join(array_ant_fields))
        sensors['Antennas/array/antenna'] = constant_sensor(array_ant)

        sensors['Observation/target'] = constant_sensor(target)
        for name in ('spw', 'subarray', 'scan', 'compscan', 'target'):
            sensors[f'Observation/{name}_index'] = constant_sensor(0)
        sensors['Observation/scan_state'] = constant_sensor('track')
        sensors['Observation/label'] = constant_sensor('track')

        self._timestamps = timestamps
        self._time_keep = np.full(num_dumps, True, dtype=np.bool_)
        self._freq_keep = np.full(num_chans, True, dtype=np.bool_)
        self._corrprod_keep = np.full(num_corrprods, True, dtype=np.bool_)
        self.dump_period = dump_period
        self.start_time = Timestamp(timestamps[0] - 0.5 * dump_period)
        self.end_time = Timestamp(timestamps[-1] + 0.5 * dump_period)
        self.sensor = SensorCache(sensors, timestamps, dump_period,
                                  keep=self._time_keep,
                                  virtual=DEFAULT_VIRTUAL_SENSORS)
        self.catalogue.add(target)
        self.catalogue.antenna = array_ant
        self.select(spw=0, subarray=0)

    @property
    def timestamps(self):
        return self._timestamps[self._time_keep]


def test_parse_url_or_path():
    # Normal URLs and empty strings pass right through
    assert_equal(parse_url_or_path('https://archive/file').geturl(), 'https://archive/file')
    assert_equal(parse_url_or_path('').geturl(), '')
    # Relative paths are turned into absolute paths and gain a 'file' scheme
    relative_file_url = parse_url_or_path('dir/filename.rdb')
    assert_equal(relative_file_url.scheme, 'file')
    parts = relative_file_url.path.rpartition('dir/filename.rdb')
    assert len(parts[0]) > 0
    assert_equal(parts[1], 'dir/filename.rdb')
    assert len(parts[2]) == 0
    # Absolute paths remain the same (just gaining a 'file' scheme)
    absolute_file_url = parse_url_or_path('/dir/filename.rdb')
    assert_equal(absolute_file_url.scheme, 'file')
    assert_equal(absolute_file_url.path, '/dir/filename.rdb')


def test_selection_to_list():
    # Empty
    assert_equal(_selection_to_list(''), [])
    assert_equal(_selection_to_list([]), [])
    # Names
    assert_equal(_selection_to_list('a,b,c'), ['a', 'b', 'c'])
    assert_equal(_selection_to_list('a, b,c'), ['a', 'b', 'c'])
    assert_equal(_selection_to_list(['a', 'b', 'c']), ['a', 'b', 'c'])
    assert_equal(_selection_to_list(('a', 'b', 'c')), ['a', 'b', 'c'])
    assert_equal(_selection_to_list('a'), ['a'])
    # Objects
    assert_equal(_selection_to_list([1, 2, 3]), [1, 2, 3])
    assert_equal(_selection_to_list(1), [1])
    # Groups
    assert_equal(_selection_to_list('all', all=['a', 'b']), ['a', 'b'])


class TestVirtualSensors:
    def setup(self):
        self.target = Target('PKS1934-638, radec, 19:39, -63:42',
                             tags='radec')
        self.antennas = [Antenna('m000, -30:42:39.8, 21:26:38.0, 1086.6, 13.5, '
                                 '-8.264 -207.29 8.5965'),
                         Antenna('m063, -30:42:39.8, 21:26:38.0, 1086.6, 13.5, '
                                 '-3419.5845 -1840.48 16.3825')]
        corrprods = [('m000h', 'm000h'), ('m000v', 'm000v'),
                     ('m063h', 'm063h'), ('m063v', 'm063v'),
                     ('m000h', 'm063h'), ('m000v', 'm063v')]
        subarray = Subarray(self.antennas, corrprods)
        spw = SpectralWindow(centre_freq=1284e6, channel_width=0, num_chans=16,
                             sideband=1, bandwidth=856e6)
        # Pick a time when the source is up as that seems more realistic
        self.timestamps = 1234667890.0 + 1.0 * np.arange(10)
        self.dataset = MinimalDataSet(self.target, subarray, spw, self.timestamps)
        self.array_ant = self.dataset.sensor.get('Antennas/array/antenna')[0]

    def test_timestamps(self):
        mjd = Timestamp(self.timestamps[0]).to_mjd()
        assert_equal(self.dataset.mjd[0], mjd)
        lst = self.array_ant.local_sidereal_time(self.timestamps)
        # Convert LST from radians (katpoint) to hours (katdal)
        assert_array_equal(self.dataset.lst, lst * (12 / np.pi))

    def test_pointing(self):
        az, el = self.target.azel(self.timestamps, self.antennas[1])
        assert_array_equal(self.dataset.az[:, 1], rad2deg(az))
        assert_array_equal(self.dataset.el[:, 1], rad2deg(el))
        ra, dec = self.target.radec(self.timestamps, self.antennas[0])
        assert_array_almost_equal(self.dataset.ra[:, 0], rad2deg(ra), decimal=5)
        assert_array_almost_equal(self.dataset.dec[:, 0], rad2deg(dec), decimal=5)
        angle = self.target.parallactic_angle(self.timestamps, self.antennas[0])
        # TODO: Check why this is so poor... see SR-1882 for progress on this
        assert_array_almost_equal(self.dataset.parangle[:, 0], rad2deg(angle), decimal=0)
        x, y = self.target.sphere_to_plane(az, el, self.timestamps, self.antennas[1])
        assert_array_equal(self.dataset.target_x[:, 1], rad2deg(x))
        assert_array_equal(self.dataset.target_y[:, 1], rad2deg(y))

    def test_uvw(self):
        u0, v0, w0 = self.target.uvw(self.antennas[0], self.timestamps, self.array_ant)
        u1, v1, w1 = self.target.uvw(self.antennas[1], self.timestamps, self.array_ant)
        u = u0 - u1
        v = v0 - v1
        w = w0 - w1
        assert_array_equal(self.dataset.u[:, 4], u)
        assert_array_equal(self.dataset.v[:, 4], v)
        assert_array_equal(self.dataset.w[:, 4], w)
        # Check that both H and V polarisations have the same (u, v, w)
        assert_array_equal(self.dataset.u[:, 5], u)
        assert_array_equal(self.dataset.v[:, 5], v)
        assert_array_equal(self.dataset.w[:, 5], w)

<<<<<<< HEAD
    def test_tag_selection(self):
        self.dataset.select(target_tags='radec')
        assert_equal(len(self.dataset.target_indices), 1)
        self.dataset.select(target_tags='incorrect_tag')
        assert_equal(len(self.dataset.target_indices), 0)
=======
    def test_selecting_antenna(self):
        self.dataset.select(ants='~m000')
        assert_array_equal(
            self.dataset.corr_products,
            [('m063h', 'm063h'), ('m063v', 'm063v')])
>>>>>>> d65dab83
<|MERGE_RESOLUTION|>--- conflicted
+++ resolved
@@ -166,16 +166,14 @@
         assert_array_equal(self.dataset.v[:, 5], v)
         assert_array_equal(self.dataset.w[:, 5], w)
 
-<<<<<<< HEAD
     def test_tag_selection(self):
         self.dataset.select(target_tags='radec')
         assert_equal(len(self.dataset.target_indices), 1)
         self.dataset.select(target_tags='incorrect_tag')
         assert_equal(len(self.dataset.target_indices), 0)
-=======
+
     def test_selecting_antenna(self):
         self.dataset.select(ants='~m000')
         assert_array_equal(
             self.dataset.corr_products,
-            [('m063h', 'm063h'), ('m063v', 'm063v')])
->>>>>>> d65dab83
+            [('m063h', 'm063h'), ('m063v', 'm063v')])