################################################################################
# Copyright (c) 2011-2016, National Research Foundation (Square Kilometre Array)
#
# Licensed under the BSD 3-Clause License (the "License"); you may not use
# this file except in compliance with the License. You may obtain a copy
# of the License at
#
#   https://opensource.org/licenses/BSD-3-Clause
#
# Unless required by applicable law or agreed to in writing, software
# distributed under the License is distributed on an "AS IS" BASIS,
# WITHOUT WARRANTIES OR CONDITIONS OF ANY KIND, either express or implied.
# See the License for the specific language governing permissions and
# limitations under the License.
################################################################################

"""Function to apply TelescopeState calibration to visibilities.

Hold, interpolate and apply cal solutions from a katdal object.
Code largely pilfered from the katdal_loader in katsdpimager, but using a katdal object
rather than a filename, so that things are a bit more portable. """

import numpy as np
import scipy.interpolate

try:
    import cPickle as pickle
except ImportError:
    import pickle

from .lazy_indexer import LazyTransform


class CalibrationReadError(RuntimeError):
    """An error occurred in loading calibration values from file"""
    pass


class ComplexInterpolate1D(object):
    """Interpolator that separates magnitude and phase of complex values.

    The phase interpolation is done by first linearly interpolating the
    complex values, then normalising. This is not perfect because the angular
    velocity changes (slower at the ends and faster in the middle), but it
    avoids the loss of amplitude that occurs without normalisation.

    The parameters are the same as for :func:`scipy.interpolate.interp1d`,
    except that fill values other than nan and "extrapolate" should not be
    used.
    """
    def __init__(self, x, y, *args, **kwargs):
        mag = np.abs(y)
        phase = y / mag
        self._mag = scipy.interpolate.interp1d(x, mag, *args, **kwargs)
        self._phase = scipy.interpolate.interp1d(x, phase, *args, **kwargs)

    def __call__(self, x):
        mag = self._mag(x)
        phase = self._phase(x)
        return phase / np.abs(phase) * mag


def interpolate_nans_1d(y, *args, **kwargs):
    """Interpolate over nans in a timeseries.

    When interpolating the per channel timeseries, the channels with more
    nan values will deviate from the neighboring channels appearing as spikes
    when the mean over time is plot.

    A threshold of 50% is selected to lessen this, but care must be taken
    since overaggressive threshold will destroy the data used in calibration
    resulting in only nan values.
    """
    if np.isnan(y).all():
        return y  # nothing to do , all nan values
    if np.isfinite(y).all():
        return y  # nothing to do, all values valid

    # interpolate across nans (but you will loose the first and last values)
    nan_locs = np.isnan(y)
    # print np.nonzero(nan_locs), y.size,
    nan_perc = float(nan_locs.sum()) / float(y.size)
<<<<<<< HEAD
    # if nan_perc > 0.1: # conservative values
    # if nan_perc > 1.:  # original values
    if nan_perc > 0.49:  # original values
=======
    # print nan_perc
    nan_thres = 1.  # no threshold
    if nan_perc > nan_thres:
>>>>>>> 5dd75aca
        y[:] = np.nan
    else:
        X = np.nonzero(~nan_locs)[0]
        Y = y[X]
        f = ComplexInterpolate1D(X, Y, *args, **kwargs)
        y = f(range(len(y)))
    return y


def _get_cal_attr(key, katdal_obj, sensor=True):
    """Load a fixed attribute from file.
    If the attribute is presented as a sensor, it is checked to ensure that
    all the values are the same.
    Raises
    ------
    CalibrationReadError
        if there was a problem reading the value from file (sensor does not exist,
        does not unpickle correctly, inconsistent values etc)
    """
    try:
        value = katdal_obj.file['TelescopeState/{}'.format(key)]['value']
        if len(value) == 0:
            raise ValueError('empty sensor')
        value = [pickle.loads(x) for x in value]
    except (NameError, SyntaxError):
        raise
    except Exception as e:
        raise CalibrationReadError('Could not read {}: {}'.format(key, e))

    if not sensor:
        timestamps = katdal_obj.file['TelescopeState/{}'.format(key)]['timestamp']
        return timestamps, value

    if not all(np.array_equal(value[0], x) for x in value):
        raise CalibrationReadError('Could not read {}: inconsistent values'.format(key))
    return value[0]


def _get_cal_antlist(katdal_obj):
    """Load antenna list used for calibration.
    If the value does not match the antenna list in the katdal dataset,
    a :exc:`CalibrationReadError` is raised. Eventually this could be
    extended to allow for an antenna list that doesn't match by permuting
    the calibration solutions.
    """
    cal_antlist = _get_cal_attr('cal_antlist', katdal_obj)
    if cal_antlist != [ant.name for ant in katdal_obj.ants]:
        raise CalibrationReadError('cal_antlist does not match katdal antenna list')
    return cal_antlist


def _get_cal_pol_ordering(katdal_obj):
    """Load polarization ordering used by calibration solutions.

    Returns
    -------
    dict
        Keys are 'h' and 'v' and values are 0 and 1, in some order
    """
    cal_pol_ordering = _get_cal_attr('cal_pol_ordering', katdal_obj)
    try:
        cal_pol_ordering = np.array(cal_pol_ordering)
    except (NameError, SyntaxError):
        raise
    except Exception as e:
        raise CalibrationReadError(str(e))
    if cal_pol_ordering.shape != (4, 2):
        raise CalibrationReadError('cal_pol_ordering does not have expected shape')
    if cal_pol_ordering[0, 0] != cal_pol_ordering[0, 1]:
        raise CalibrationReadError('cal_pol_ordering[0] is not consistent')
    if cal_pol_ordering[1, 0] != cal_pol_ordering[1, 1]:
        raise CalibrationReadError('cal_pol_ordering[1] is not consistent')
    order = [cal_pol_ordering[0, 0], cal_pol_ordering[1, 0]]
    if set(order) != set('vh'):
        raise CalibrationReadError('cal_pol_ordering does not contain h and v')
    return {order[0]: 0, order[1]: 1}


def _get_cal_product(key, katdal_obj, **kwargs):
    """Loads calibration solutions from a katdal file.

    If an error occurs while loading the data, a warning is printed and the
    return value is ``None``. Any keyword args are passed to
    :func:`scipy.interpolate.interp1d` or `ComplexInterpolate1D`.

    Solutions that contain non-finite values are discarded.

    Parameters
    ----------
    key : str
        Name of the telescope state sensor

    Returns
    -------
    interp : callable
        Interpolation function which accepts timestamps and returns
        interpolated data with shape (time, channel, pol, antenna). If the
        solution is channel-independent, that axis will be present with
        size 1.
    """
    timestamps, values = _get_cal_attr(key, katdal_obj, sensor=False)
    values = np.asarray(values)

    if (timestamps[-1] < katdal_obj._timestamps[0]):
        print('All %s calibration solution ahead of observation, no overlap' % key)
    elif (timestamps[0] > katdal_obj._timestamps[-1]):
        print('All %s calibration solution after observation, no overlap' % key)

    if values.ndim == 3:
        # Insert a channel axis
        values = values[:, np.newaxis, ...]

    if values.ndim != 4:
        raise ValueError('Calibration solutions has wrong number of dimensions')

    # only use solutions with valid values, assuming matrix dimensions
    # (ts, chan, pol, ant)
    # - all values per antenna must be valid
    # - all values per polarisation must be valid
    # - some channels must be valid (you will interpolate over them later)
    ts_mask = np.isfinite(values).all(axis=-1).all(axis=-1).any(axis=-1)
    if (ts_mask.sum() / float(len(timestamps))) < 0.7:
        raise ValueError('no finite solutions')
    values = values[ts_mask, ...]
    timestamps = timestamps[ts_mask]

    if values.shape[1] > 1:
        # Only use channels selected in h5 file
        values = values[:, katdal_obj.channels, ...]
        for ts_idx in range(values.shape[0]):
            # Interpolate across nans in channel axis.
            for pol_idx in range(values.shape[2]):
                for ant_idx in range(values.shape[3]):
                    values[ts_idx, :, pol_idx, ant_idx] = interpolate_nans_1d(values[ts_idx, :, pol_idx, ant_idx],
                                                                              kind='linear',
                                                                              fill_value='extrapolate',
                                                                              assume_sorted=True,
                                                                              )

    # to interpolate you need >1 timestamps, else return only the single value
    # if values.shape[0] > 1:
    if timestamps.size > 1:
        kind = kwargs.get('kind', 'linear')  # default if none given
        if np.iscomplexobj(values) and kind not in ['zero', 'nearest']:
            interp = ComplexInterpolate1D
        else:
            interp = scipy.interpolate.interp1d
        return interp(timestamps,
                      values,
                      axis=0,
                      fill_value='extrapolate',
                      assume_sorted=True,
                      **kwargs)
    return values


def _cal_setup(katdal_obj):
    katdal_obj._cal_pol_ordering = _get_cal_pol_ordering(katdal_obj)
    katdal_obj._cal_ant_ordering = _get_cal_antlist(katdal_obj)
    katdal_obj._data_channel_freqs = katdal_obj.channel_freqs
    katdal_obj._delay_to_phase = (-2j * np.pi * katdal_obj._data_channel_freqs)[np.newaxis, :, np.newaxis, np.newaxis]
    # baselines from the data files are given as <ant><pol>
    # for indexing this has to be swapped to <pol><ant>
    katdal_obj._cp_lookup = [[(katdal_obj._cal_pol_ordering[prod[0][-1]], katdal_obj._cal_ant_ordering.index(prod[0][:-1]),),
                              (katdal_obj._cal_pol_ordering[prod[1][-1]], katdal_obj._cal_ant_ordering.index(prod[1][:-1]),)]
                             for prod in katdal_obj.corr_products]
    katdal_obj._cp_lookup = np.asarray(katdal_obj._cp_lookup, dtype=int)

    for key in katdal_obj._cal_solns.keys():
        try:
            katdal_obj._cal_solns[key]['interp'] = _get_cal_product('cal_product_' + key,
                                                                    katdal_obj,
                                                                    kind=katdal_obj._cal_solns[key]['kind'],
                                                                    )
        except CalibrationReadError:
            raise
        except:  # no delay cal solution from telstate
            # should raise a warning
            raise
    return katdal_obj


def applycal(katdal_obj):
    """
    Apply the K, B, G solutions to visibilities at provided timestamps.
    Optionally recompute the weights as well.

    Returns
    =======
    katdal_obj: containing vis and weights (optional) with cal solns applied.
    """
    initcal = lambda kind: {'interp': None, 'solns': None, 'kind': kind}
    katdal_obj._cal_solns = {'K': initcal('linear'),
                             'B': initcal('zero'),
                             'G': initcal('linear'),
                             }
    katdal_obj._cal_coeffs = None
    katdal_obj._wght_coeffs = None

    def _cal_interp(timestamps):
        """Interpolate values between calculated timestamps"""
        # Interpolate the calibration solutions for the selected range
        for key in katdal_obj._cal_solns.keys():
            if katdal_obj._cal_solns[key]['interp'] is not None:
                # interpolate over values, or repeat single value
                if hasattr(katdal_obj._cal_solns[key]['interp'], '__call__'):
                    solns = katdal_obj._cal_solns[key]['interp'](timestamps)
                else:
                    solns = np.repeat(katdal_obj._cal_solns[key]['interp'],
                                      timestamps.size,
                                      axis=0)
                if key == 'K':
                    solns = np.exp(solns * katdal_obj._delay_to_phase)
                # optimise shape for calibration calculation
                katdal_obj._cal_solns[key]['solns'] = np.rollaxis(np.rollaxis(solns, 3, 0), 3, 0)

    def _cal_calc(katdal_obj):
<<<<<<< HEAD
        import time

        etime = time.time()
=======
        """Calculate calibration and weight coefficients"""
>>>>>>> 5dd75aca
        _cal_setup(katdal_obj)
        print 'cal_setup time', time.time()-etime
        etime = time.time()
        _cal_interp(katdal_obj.timestamps)
        print 'cal_interp time', time.time()-etime

        _bls_len = katdal_obj._corrprod_keep.sum()
        _chan_len = katdal_obj._freq_keep.sum()
        _time_len = katdal_obj._time_keep.sum()

        if _bls_len != len(katdal_obj._cp_lookup):
            raise ValueError('Shape mismatch between correlation products.')
        if _chan_len != len(katdal_obj._data_channel_freqs):
            raise ValueError('Shape mismatch in frequency axis.')
        if _time_len != len(katdal_obj.timestamps):
            raise ValueError('Shape mismatch in timestamps.')

        # calibrate visibilities
<<<<<<< HEAD
        etime = time.time()
        katdal_obj._cal_coeffs = np.zeros((_time_len, _chan_len, _bls_len), dtype=complex)
        print 'zero matrix', time.time()-etime
        for idx, cp in enumerate(katdal_obj._cp_lookup):
            stime = time.time()
            print idx, cp
            _cal_shape = [_time_len, _chan_len]
            dummy = np.zeros(_cal_shape, dtype=complex)
            default = np.ones(_cal_shape, dtype=complex)
            caldata = np.empty(len(katdal_obj._cal_solns.keys()), dtype=object)
            print '\tsetting up dummies', time.time()-stime
            # apply cal solutions in sequence: K, B, G
            for seq, caltype in enumerate(['K', 'B', 'G']):
                print '\t', seq, caltype,
                X = katdal_obj._cal_solns[caltype]['solns']
                if X is None:
                    print ('TelescopeState does not have %s calibration solutions' % seq)
                    scale = default
                else:
                    scale = dummy + X[:, :, cp[0][1], cp[0][0]] * X[:, :, cp[1][1], cp[1][0]].conj()
                caldata[seq] = scale
                print 'factors cal', time.time()-stime
            caldata = np.array([(x,) for x in caldata]).squeeze()
            # ((X*K)/B)/G
            katdal_obj._cal_coeffs[:, :, idx] = (caldata[0, ...] / caldata[1, ...]) * np.reciprocal(caldata[2, ...])
            print idx, 'time per bl', time.time()-stime
            print 'total time now', time.time()-etime
        print 'total time', time.time()-etime
=======
        katdal_obj._cal_coeffs = np.ones((_time_len, _chan_len, _bls_len), dtype=complex)
        katdal_obj._wght_coeffs = np.ones((_time_len, _chan_len, _bls_len), dtype=complex)
        K = katdal_obj._cal_solns['K']['solns']
        B = katdal_obj._cal_solns['B']['solns']
        G = katdal_obj._cal_solns['G']['solns']

        # ((X*K)/B)/G
        for idx, cp in enumerate(katdal_obj._cp_lookup):
            # K
            katdal_obj._cal_coeffs[:, :, idx] *= (K[cp[0][0], cp[0][1], :, :] * K[cp[1][0], cp[1][1], :, :].conj())
            # B
            scale = (B[cp[0][0], cp[0][1], :, :] * B[cp[1][0], cp[1][1], :, :].conj())
            katdal_obj._cal_coeffs[:, :, idx] /= scale
            katdal_obj._wght_coeffs[:, :, idx] *= (scale.real**2 + scale.imag**2)
            # G
            scale = (G[cp[0][0], cp[0][1], :, :] * G[cp[1][0], cp[1][1], :, :].conj())
            katdal_obj._cal_coeffs[:, :, idx] *= np.reciprocal(scale)
            katdal_obj._wght_coeffs[:, :, idx] *= (scale.real**2 + scale.imag**2)

>>>>>>> 5dd75aca
        return katdal_obj

    def __same_size__(katdal_obj):
        _bls_len = katdal_obj._corrprod_keep.sum()
        _chan_len = katdal_obj._freq_keep.sum()
        _time_len = katdal_obj._time_keep.sum()
        vis_size = _time_len * _chan_len * _bls_len
        if vis_size != katdal_obj._cal_coeffs.size:
            return False
        return True

    def _cal_vis(vis, keep):
        # if no calibration coefficient matrix exist, calculate one
        if katdal_obj._cal_coeffs is None:
            _cal_calc(katdal_obj)

        # after a select the visibilities will change, recalculate
        if not __same_size__(katdal_obj):
            _cal_calc(katdal_obj)

<<<<<<< HEAD
        print 'here', np.shape(katdal_obj._cal_coeffs[keep])
        vis *= katdal_obj._cal_coeffs[keep]
        # return vis*katdal_obj._cal_coeffs[keep]
=======
        vis *= katdal_obj._cal_coeffs[keep]
>>>>>>> 5dd75aca
        return vis
    katdal_obj.cal_vis = LazyTransform('cal_vis', _cal_vis)

    def _cal_weights(weights, keep):
        # if no weights coefficient matrix exist, calculate one
        if katdal_obj._wght_coeffs is None:
            _cal_calc(katdal_obj)

        # after a select the weights will change, recalculate
        if not __same_size__(katdal_obj):
            _cal_calc(katdal_obj)

        weights *= katdal_obj._wght_coeffs[keep]
        return weights
    katdal_obj.cal_weights = LazyTransform('cal_weights', _cal_weights)

    return katdal_obj


# -fin-<|MERGE_RESOLUTION|>--- conflicted
+++ resolved
@@ -80,15 +80,9 @@
     nan_locs = np.isnan(y)
     # print np.nonzero(nan_locs), y.size,
     nan_perc = float(nan_locs.sum()) / float(y.size)
-<<<<<<< HEAD
-    # if nan_perc > 0.1: # conservative values
-    # if nan_perc > 1.:  # original values
-    if nan_perc > 0.49:  # original values
-=======
     # print nan_perc
     nan_thres = 1.  # no threshold
     if nan_perc > nan_thres:
->>>>>>> 5dd75aca
         y[:] = np.nan
     else:
         X = np.nonzero(~nan_locs)[0]
@@ -306,18 +300,9 @@
                 katdal_obj._cal_solns[key]['solns'] = np.rollaxis(np.rollaxis(solns, 3, 0), 3, 0)
 
     def _cal_calc(katdal_obj):
-<<<<<<< HEAD
-        import time
-
-        etime = time.time()
-=======
         """Calculate calibration and weight coefficients"""
->>>>>>> 5dd75aca
         _cal_setup(katdal_obj)
-        print 'cal_setup time', time.time()-etime
-        etime = time.time()
         _cal_interp(katdal_obj.timestamps)
-        print 'cal_interp time', time.time()-etime
 
         _bls_len = katdal_obj._corrprod_keep.sum()
         _chan_len = katdal_obj._freq_keep.sum()
@@ -331,36 +316,6 @@
             raise ValueError('Shape mismatch in timestamps.')
 
         # calibrate visibilities
-<<<<<<< HEAD
-        etime = time.time()
-        katdal_obj._cal_coeffs = np.zeros((_time_len, _chan_len, _bls_len), dtype=complex)
-        print 'zero matrix', time.time()-etime
-        for idx, cp in enumerate(katdal_obj._cp_lookup):
-            stime = time.time()
-            print idx, cp
-            _cal_shape = [_time_len, _chan_len]
-            dummy = np.zeros(_cal_shape, dtype=complex)
-            default = np.ones(_cal_shape, dtype=complex)
-            caldata = np.empty(len(katdal_obj._cal_solns.keys()), dtype=object)
-            print '\tsetting up dummies', time.time()-stime
-            # apply cal solutions in sequence: K, B, G
-            for seq, caltype in enumerate(['K', 'B', 'G']):
-                print '\t', seq, caltype,
-                X = katdal_obj._cal_solns[caltype]['solns']
-                if X is None:
-                    print ('TelescopeState does not have %s calibration solutions' % seq)
-                    scale = default
-                else:
-                    scale = dummy + X[:, :, cp[0][1], cp[0][0]] * X[:, :, cp[1][1], cp[1][0]].conj()
-                caldata[seq] = scale
-                print 'factors cal', time.time()-stime
-            caldata = np.array([(x,) for x in caldata]).squeeze()
-            # ((X*K)/B)/G
-            katdal_obj._cal_coeffs[:, :, idx] = (caldata[0, ...] / caldata[1, ...]) * np.reciprocal(caldata[2, ...])
-            print idx, 'time per bl', time.time()-stime
-            print 'total time now', time.time()-etime
-        print 'total time', time.time()-etime
-=======
         katdal_obj._cal_coeffs = np.ones((_time_len, _chan_len, _bls_len), dtype=complex)
         katdal_obj._wght_coeffs = np.ones((_time_len, _chan_len, _bls_len), dtype=complex)
         K = katdal_obj._cal_solns['K']['solns']
@@ -380,7 +335,6 @@
             katdal_obj._cal_coeffs[:, :, idx] *= np.reciprocal(scale)
             katdal_obj._wght_coeffs[:, :, idx] *= (scale.real**2 + scale.imag**2)
 
->>>>>>> 5dd75aca
         return katdal_obj
 
     def __same_size__(katdal_obj):
@@ -401,13 +355,7 @@
         if not __same_size__(katdal_obj):
             _cal_calc(katdal_obj)
 
-<<<<<<< HEAD
-        print 'here', np.shape(katdal_obj._cal_coeffs[keep])
         vis *= katdal_obj._cal_coeffs[keep]
-        # return vis*katdal_obj._cal_coeffs[keep]
-=======
-        vis *= katdal_obj._cal_coeffs[keep]
->>>>>>> 5dd75aca
         return vis
     katdal_obj.cal_vis = LazyTransform('cal_vis', _cal_vis)
 
