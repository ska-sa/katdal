--- conflicted
+++ resolved
@@ -111,18 +111,6 @@
 else:
     print "Using '%s' casacore binding to produce MS" % (ms_extra.casacore_binding,)
 
-<<<<<<< HEAD
-#  which polarisation do we want to write into the MS and pull from the HDF5 file
-pols_to_use = ['HH'] if options.HH else \
-              ['VV'] if options.VV else \
-              ['HH', 'HV', 'VH', 'VV'] if (options.full_pol or options.circular) else \
-              ['HH', 'VV']
-pol_for_name = 'hh' if options.HH else \
-               'vv' if options.VV else \
-               'full_pol' if options.full_pol else \
-               'circular_pol' if options.circular else \
-               'hh_vv'
-
 def antenna_indices(na, no_auto_corr):
   """ Get default antenna1 and antenna2 arrays """
   return np.triu_indices(na, 1 if no_auto_corr else 0)
@@ -178,8 +166,6 @@
 
   return CPInfo(ant1_index, ant2_index, ant1, ant2, cp_index, missing_cp)
 
-=======
->>>>>>> bd6cba28
 # Open HDF5 file
 # if len(args) == 1: args = args[0]
 # katdal can handle a list of files, which get virtually concatenated internally
@@ -340,8 +326,33 @@
     # Version 1 and 2 files are KAT-7; the rest are MeerKAT
     telescope_name = 'KAT-7' if h5.version[0] in '12' else 'MeerKAT'
 
-<<<<<<< HEAD
-=======
+    # before resetting ms_dict, copy subset to caltable dictionary
+    if options.caltables:
+        caltable_dict = {}
+        caltable_dict['ANTENNA'] = ms_dict['ANTENNA']
+        caltable_dict['OBSERVATION'] = ms_dict['OBSERVATION']
+
+    ms_dict = {}
+    # increment scans sequentially in the ms
+    scan_itr = 1
+    print "\nIterating through scans in file(s)...\n"
+
+    cp_info = corrprod_index_and_missing_mask(h5)
+    nbl = cp_info.ant1_index.size
+    npol = len(pols_to_use)
+
+    field_names, field_centers, field_times = [], [], []
+    obs_modes = ['UNKNOWN']
+    total_size = 0
+
+    # Create the MeasurementSet
+    table_desc, dminfo = ms_extra.kat_ms_desc_and_dminfo(nbl=nbl,
+      nchan=nchan, ncorr=npol, model_data=options.model_data)
+    ms_extra.create_ms(ms_name, table_desc, dminfo)
+
+    #  prepare to write main dict
+    main_table = ms_extra.open_main(ms_name, verbose=options.verbose)
+
     ms_dict = {}
     ms_dict['ANTENNA'] = ms_extra.populate_antenna_dict([ant.name for ant in h5.ants],
                                                         [ant.position_ecef for ant in h5.ants],
@@ -349,49 +360,6 @@
     ms_dict['FEED'] = ms_extra.populate_feed_dict(len(h5.ants), num_receptors_per_feed=2)
     ms_dict['DATA_DESCRIPTION'] = ms_extra.populate_data_description_dict()
     ms_dict['POLARIZATION'] = ms_extra.populate_polarization_dict(ms_pols=pols_to_use,
-                                                                  circular=options.circular)
-    ms_dict['OBSERVATION'] = ms_extra.populate_observation_dict(start_time, end_time, telescope_name,
-                                                                h5.observer, h5.experiment_id)
-
-    print "Writing static meta data..."
-    ms_extra.write_dict(ms_dict, ms_name, verbose=options.verbose)
-
->>>>>>> bd6cba28
-    # before resetting ms_dict, copy subset to caltable dictionary
-    if options.caltables:
-        caltable_dict = {}
-        caltable_dict['ANTENNA'] = ms_dict['ANTENNA']
-        caltable_dict['OBSERVATION'] = ms_dict['OBSERVATION']
-
-    ms_dict = {}
-    # increment scans sequentially in the ms
-    scan_itr = 1
-    print "\nIterating through scans in file(s)...\n"
-
-    cp_info = corrprod_index_and_missing_mask(h5)
-    nbl = cp_info.ant1_index.size
-    npol = len(pols_to_use)
-
-    field_names, field_centers, field_times = [], [], []
-    obs_modes = ['UNKNOWN']
-    total_size = 0
-
-    # Create the MeasurementSet
-    table_desc, dminfo = ms_extra.kat_ms_desc_and_dminfo(nbl=nbl,
-      nchan=nchan, ncorr=npol, model_data=options.model_data)
-    ms_extra.create_ms(ms_name, table_desc, dminfo)
-
-    #  prepare to write main dict
-    main_table = ms_extra.open_main(ms_name, verbose=options.verbose)
-
-    ms_dict = {}
-    ms_dict['ANTENNA'] = ms_extra.populate_antenna_dict([ant.name for ant in h5.ants],
-                                                        [ant.position_ecef for ant in h5.ants],
-                                                        [ant.diameter for ant in h5.ants])
-    ms_dict['FEED'] = ms_extra.populate_feed_dict(len(h5.ants), num_receptors_per_feed=2)
-    ms_dict['DATA_DESCRIPTION'] = ms_extra.populate_data_description_dict()
-    ms_dict['POLARIZATION'] = ms_extra.populate_polarization_dict(ms_pols=pols_to_use,
-                                                                  stokes_i=(options.HH or options.VV),
                                                                   circular=options.circular)
     ms_dict['OBSERVATION'] = ms_extra.populate_observation_dict(start_time, end_time, telescope_name,
                                                                 h5.observer, h5.experiment_id)
